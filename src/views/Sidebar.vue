<!--
 - @copyright Copyright (c) 2020 John Molakvoæ <skjnldsv@protonmail.com>
 -
 - @author John Molakvoæ <skjnldsv@protonmail.com>
 -
 - @license AGPL-3.0-or-later
 -
 - This program is free software: you can redistribute it and/or modify
 - it under the terms of the GNU Affero General Public License as
 - published by the Free Software Foundation, either version 3 of the
 - License, or (at your option) any later version.
 -
 - This program is distributed in the hope that it will be useful,
 - but WITHOUT ANY WARRANTY; without even the implied warranty of
 - MERCHANTABILITY or FITNESS FOR A PARTICULAR PURPOSE. See the
 - GNU Affero General Public License for more details.
 -
 - You should have received a copy of the GNU Affero General Public License
 - along with this program. If not, see <http://www.gnu.org/licenses/>.
 -
 -->

<template>
	<NcAppSidebar v-show="sidebarOpened"
		:active="active"
		:title="t('forms', 'Form settings')"
		@close="onClose"
		@update:active="onUpdateActive">
		<NcAppSidebarTab id="forms-sharing"
			:order="0"
			:name="t('forms', 'Sharing')">
			<template #icon>
				<IconShareVariant :size="20" />
			</template>
			<SharingSidebarTab :form="form"
				@update:formProp="onPropertyChange"
				@add-share="onAddShare"
				@remove-share="onRemoveShare" />
		</NcAppSidebarTab>

		<NcAppSidebarTab v-if="isOwner"
			id="forms-settings"
			:order="1"
			:name="t('forms', 'Settings')">
			<template #icon>
				<IconSettings :size="20" />
			</template>
			<SettingsSidebarTab :form="form"
				@update:formProp="onPropertyChange"
				@transfer:ownership="onOwnershipTransfer" />
		</NcAppSidebarTab>
	</NcAppSidebar>
</template>

<script>
import NcAppSidebar from '@nextcloud/vue/dist/Components/NcAppSidebar.js'
import NcAppSidebarTab from '@nextcloud/vue/dist/Components/NcAppSidebarTab.js'
import IconSettings from 'vue-material-design-icons/Cog.vue'
import IconShareVariant from 'vue-material-design-icons/ShareVariant.vue'

import SharingSidebarTab from '../components/SidebarTabs/SharingSidebarTab.vue'
import SettingsSidebarTab from '../components/SidebarTabs/SettingsSidebarTab.vue'
import ViewsMixin from '../mixins/ViewsMixin.js'

export default {
	name: 'Sidebar',

	components: {
		IconSettings,
		IconShareVariant,
		NcAppSidebar,
		NcAppSidebarTab,
		SharingSidebarTab,
		SettingsSidebarTab,
	},

	mixins: [ViewsMixin],

	props: {
		active: {
			type: String,
			default: 'forms-sharing',
		},
<<<<<<< HEAD
=======
		opened: {
			type: Boolean,
			required: true,
		},
		isOwner: {
			type: Boolean,
			default: false,
		},
>>>>>>> 5df872bb
	},

	methods: {
		/**
		 * Sidebar state methods
		 */
		onClose() {
			this.$emit('update:sidebarOpened', false)
		},
		onToggle() {
			this.$emit('update:sidebarOpened', !this.sidebarOpened)
		},
		onUpdateActive(active) {
			this.$emit('update:active', active)
		},
		onOwnershipTransfer(share) {
			this.$emit('transfer:ownership', share, this.form.id)
		},

		/**
		 * Save Form-Properties
		 *
		 * @param {string} property The Name of the Property to update
		 * @param {any} newVal The new Property value
		 */
		onPropertyChange(property, newVal) {
			this.$set(this.form, property, newVal)
			this.saveFormProperty(property)
		},

		/**
		 * Adding/Removing Share from the reactive object. API-Request is done in sharing-tab.
		 *
		 * @param {object} share The respective share object
		 */
		onAddShare(share) {
			this.form.shares.push(share)
		},
		onRemoveShare(share) {
			const index = this.form.shares.findIndex(search => search.id === share.id)
			this.form.shares.splice(index, 1)
		},
	},
}
</script>

<style lang="scss" scoped>
.app-sidebar__tab:focus {
	box-shadow: none;
}

.sidebar-tabs__content {
	margin: 4px;
}

h3 {
	font-weight: bold;
	margin-left: 8px;
	margin-bottom: 8px;
}
</style><|MERGE_RESOLUTION|>--- conflicted
+++ resolved
@@ -81,8 +81,6 @@
 			type: String,
 			default: 'forms-sharing',
 		},
-<<<<<<< HEAD
-=======
 		opened: {
 			type: Boolean,
 			required: true,
@@ -91,7 +89,6 @@
 			type: Boolean,
 			default: false,
 		},
->>>>>>> 5df872bb
 	},
 
 	methods: {
