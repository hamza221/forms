--- conflicted
+++ resolved
@@ -105,13 +105,9 @@
 				:form="selectedForm"
 				:sidebar-opened.sync="sidebarOpened"
 				:active.sync="sidebarActive"
-<<<<<<< HEAD
+				:isOwned="isOwned"
 				name="sidebar"
 				@transfer:ownership="openModal" />
-=======
-				:isOwned="isOwned"
-				name="sidebar" />
->>>>>>> 5df872bb
 		</template>
 		<NcModal v-if="modal"
 			ref="modal"
@@ -205,12 +201,9 @@
 			sidebarActive: 'forms-sharing',
 			forms: [],
 			sharedForms: [],
-<<<<<<< HEAD
 			transferData: { formId: null, userId: null ,displayName: ''},
-			confirmation:'',
-=======
+			confirmation:'',			
 			collaborationForms: [],
->>>>>>> 5df872bb
 			canCreateForms: loadState(appName, 'appConfig').canCreateForms,
 		}
 	},
